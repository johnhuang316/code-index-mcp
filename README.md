--- conflicted
+++ resolved
@@ -101,8 +101,7 @@
    }
    ```
 
-<<<<<<< HEAD
-   **Note**: The `--directory` option is important as it ensures uv runs in the correct project directory and can properly load all dependencies.
+   **Note**: The tool can also be run directly with `uv run run.py` which may be useful for development and debugging.
 
 #### Option 2: Using Docker (Containerized)
 
@@ -127,9 +126,6 @@
    ```
 
    **Note**: This configuration allows Claude Desktop to start the containerized MCP tool on demand.
-=======
-   **Note**: The tool can also be run directly with `uv run run.py` which may be useful for development and debugging.
->>>>>>> 5bd7872d
 
 4. Restart Claude Desktop to use Code Indexer for analyzing code projects
 
